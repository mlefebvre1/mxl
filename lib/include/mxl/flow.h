--- conflicted
+++ resolved
@@ -157,7 +157,6 @@
     MXL_EXPORT
     mxlStatus mxlDestroyFlow(mxlInstance instance, char const* flowId);
 
-<<<<<<< HEAD
     ///
     /// Verify if a flow has an active writer or not
     ///
@@ -187,37 +186,6 @@
     MXL_EXPORT
     mxlStatus mxlGetFlowDef(mxlInstance instance, char const* flowId, char* buffer, size_t* bufferSize);
 
-    ///
-    /// Verify if a flow has an active writer or not
-    ///
-    /// \param[in] instance The mxl instance created using mxlCreateInstance
-    /// \param[in] flowId The ID of the flow to check.
-    /// \param[out] isActive A pointer to a boolean that will be set to true if the flow has an active writer, false otherwise.
-    /// \return MXL_STATUS_OK if the flow exists and has been tested successfully, or an error code otherwise.
-    MXL_EXPORT
-    mxlStatus mxlIsFlowActive(mxlInstance instance, char const* flowId, bool* isActive);
-
-=======
->>>>>>> ef494fc5
-    /**
-     * Get the flow definition used to create the given flow.
-     *
-     * @param[in] instance The mxl instance tied to domain we want to get the flow definition from. If invalid instance is provided, the function will
-     *                     return MXL_ERR_INVALID_ARG and do nothing.
-     * @param[in] flowId The id of the flow we want to get the definition for. If nullptr, the function will return MXL_ERR_INVALID_ARG and do
-     *                   nothing.
-     * @param[out] buffer A pointer to a buffer that will be filled with the flow definition. If nullptr, or if the buffer does not contain enough
-     *                    space to return the result (based on the bufferSize provided later), the function will return MXL_ERR_INVALID_ARG and
-     *                    update the value pointed to by the bufferSize with the required buffer size.
-     * @param[in,out] bufferSize A pointer to a variable with the length of the supplied buffer. If nullptr, the function will return
-     *                           MXL_ERR_INVALID_ARG and do nothing. If function succeeds, the value pointed to by this variable will be updated with
-     *                           the number of bytes written to the buffer (including the null terminator).
-     * @return MXL_STATUS_OK when buffer was successfully filled with the flow definition, or other error codes based on the previous parameter
-     *         description or other encountered errors.
-     */
-    MXL_EXPORT
-    mxlStatus mxlGetFlowDef(mxlInstance instance, char const* flowId, char* buffer, size_t* bufferSize);
-
     MXL_EXPORT
     mxlStatus mxlCreateFlowReader(mxlInstance instance, char const* flowId, char const* options, mxlFlowReader* reader);
 
